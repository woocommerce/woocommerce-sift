<?php

namespace WPCOMSpecialProjects\SiftDecisions\Abuse_Decisions;

use function WPCOMSpecialProjects\SiftDecisions\Abuse_Decision_Actions\{
	unblock_user_from_purchases,
	void_and_refund_user_orders,
	cancel_and_remove_user_subscriptions,
	remove_user_licenses_and_product_keys,
	display_sgdc_error,
	force_user_logout
};

/**
 * Process the Sift decision received.
 *
 * @param mixed   $return_value The return value.
 * @param string  $decision_id  The ID of the Sift decision.
<<<<<<< HEAD
 * @param integer $entity_id    The ID of the entity the decision is corrosponds to.
=======
 * @param integer $entity_id    The ID of the entity the decision is for.
>>>>>>> 949aafc7
 *
 * @return mixed
 */
function process_sift_decision_received( $return_value, $decision_id, $entity_id ) {

	switch ( $decision_id ) {
		case 'trust_list_payment_abuse':
			handle_trust_list_payment_abuse( $entity_id );
			break;

		case 'looks_good_payment_abuse':
			handle_looks_good_payment_abuse( $entity_id );
			break;

		case 'not_likely_fraud_payment_abuse':
			handle_not_likely_fraud_payment_abuse( $entity_id );
			break;

		case 'likely_fraud_refundno_renew_payment_abuse':
			handle_likely_fraud_refundno_renew_payment_abuse( $entity_id );
			break;

		case 'likely_fraud_keep_purchases_payment_abuse':
			handle_likely_fraud_keep_purchases_payment_abuse( $entity_id );
			break;

		case 'fraud_payment_abuse':
			handle_fraud_payment_abuse( $entity_id );
			break;

		case 'block_wo_review_payment_abuse':
			handle_block_wo_review_payment_abuse( $entity_id );
			break;

		case 'looks_ok_payment_abuse':
		case 'looks_suspicious_payment_abuse':
		case 'order_looks_ok_payment_abuse':
		case 'order_looks_suspicious_payment_abuse':
			// Not Currently Implemented.
			break;
	}

	return $return_value;
}
add_filter( 'sift_decision_received', __NAMESPACE__ . '\process_sift_decision_received', 10, 5 );

/**
 * Handle the 'trust_list_payment_abuse' decision.
 *
 * @param integer $user_id The ID of the user.
 *
 * @return void
 */
function handle_trust_list_payment_abuse( $user_id ) {
	unblock_user_from_purchases( $user_id );
}

/**
 * Handle the 'looks_good_payment_abuse' decision.
 *
 * @param integer $user_id The ID of the user.
 *
 * @return void
 */
function handle_looks_good_payment_abuse( $user_id ) {
	unblock_user_from_purchases( $user_id );
}

/**
 * Handle the 'not_likely_fraud_payment_abuse' decision.
 *
 * @param integer $user_id The ID of the user.
 *
 * @return void
 */
function handle_not_likely_fraud_payment_abuse( $user_id ) {
	unblock_user_from_purchases( $user_id );
}

/**
 * Handle the 'likely_fraud_refundno_renew_payment_abuse' decision.
 *
 * @param integer $user_id The ID of the user.
 *
 * @return void
 */
function handle_likely_fraud_refundno_renew_payment_abuse( $user_id ) {
	update_user_meta( $user_id, 'is_blocked_from_purchases', true );
	void_and_refund_user_orders( $user_id );
	cancel_and_remove_user_subscriptions( $user_id );
	remove_user_licenses_and_product_keys( $user_id );
	display_sgdc_error( 'You are blocked from making purchases due to a recent fraud review. SGDC Error OYBPXRQ' );
}

/**
 * Handle the 'likely_fraud_keep_purchases_payment_abuse' decision.
 *
 * @param integer $user_id The ID of the user.
 *
 * @return void
 */
function handle_likely_fraud_keep_purchases_payment_abuse( $user_id ) {
	update_user_meta( $user_id, 'is_blocked_from_purchases', true );
	display_sgdc_error( 'You are blocked from making purchases due to a recent fraud review. SGDC Error OYBPXRQ' );
}

/**
 * Handle the 'fraud_payment_abuse' decision.
 *
 * @param integer $user_id The ID of the user.
 *
 * @return void
 */
function handle_fraud_payment_abuse( $user_id ) {
	update_user_meta( $user_id, 'is_blocked_from_purchases', true );
	void_and_refund_user_orders( $user_id );
	cancel_and_remove_user_subscriptions( $user_id );
	remove_user_licenses_and_product_keys( $user_id );
	display_sgdc_error( 'You are blocked from making purchases due to fraudulent activity. SGDC Error OYBPXRQ' );
	force_user_logout( $user_id );
}

/**
 * Handle the 'block_wo_review_payment_abuse' decision.
 *
 * @param integer $user_id The ID of the user.
 *
 * @return void
 */
function handle_block_wo_review_payment_abuse( $user_id ) {
	update_user_meta( $user_id, 'is_blocked_from_purchases', true );
}<|MERGE_RESOLUTION|>--- conflicted
+++ resolved
@@ -16,11 +16,7 @@
  *
  * @param mixed   $return_value The return value.
  * @param string  $decision_id  The ID of the Sift decision.
-<<<<<<< HEAD
  * @param integer $entity_id    The ID of the entity the decision is corrosponds to.
-=======
- * @param integer $entity_id    The ID of the entity the decision is for.
->>>>>>> 949aafc7
  *
  * @return mixed
  */
@@ -64,9 +60,17 @@
 	}
 
 	return $return_value;
+	return $return_value;
 }
 add_filter( 'sift_decision_received', __NAMESPACE__ . '\process_sift_decision_received', 10, 5 );
 
+/**
+ * Handle the 'trust_list_payment_abuse' decision.
+ *
+ * @param integer $user_id The ID of the user.
+ *
+ * @return void
+ */
 /**
  * Handle the 'trust_list_payment_abuse' decision.
  *
@@ -85,6 +89,15 @@
  *
  * @return void
  */
+}
+
+/**
+ * Handle the 'looks_good_payment_abuse' decision.
+ *
+ * @param integer $user_id The ID of the user.
+ *
+ * @return void
+ */
 function handle_looks_good_payment_abuse( $user_id ) {
 	unblock_user_from_purchases( $user_id );
 }
@@ -96,8 +109,26 @@
  *
  * @return void
  */
+}
+
+/**
+ * Handle the 'not_likely_fraud_payment_abuse' decision.
+ *
+ * @param integer $user_id The ID of the user.
+ *
+ * @return void
+ */
 function handle_not_likely_fraud_payment_abuse( $user_id ) {
 	unblock_user_from_purchases( $user_id );
+}
+
+/**
+ * Handle the 'likely_fraud_refundno_renew_payment_abuse' decision.
+ *
+ * @param integer $user_id The ID of the user.
+ *
+ * @return void
+ */
 }
 
 /**
@@ -122,9 +153,27 @@
  *
  * @return void
  */
+}
+
+/**
+ * Handle the 'likely_fraud_keep_purchases_payment_abuse' decision.
+ *
+ * @param integer $user_id The ID of the user.
+ *
+ * @return void
+ */
 function handle_likely_fraud_keep_purchases_payment_abuse( $user_id ) {
 	update_user_meta( $user_id, 'is_blocked_from_purchases', true );
 	display_sgdc_error( 'You are blocked from making purchases due to a recent fraud review. SGDC Error OYBPXRQ' );
+}
+
+/**
+ * Handle the 'fraud_payment_abuse' decision.
+ *
+ * @param integer $user_id The ID of the user.
+ *
+ * @return void
+ */
 }
 
 /**
@@ -150,6 +199,15 @@
  *
  * @return void
  */
+}
+
+/**
+ * Handle the 'block_wo_review_payment_abuse' decision.
+ *
+ * @param integer $user_id The ID of the user.
+ *
+ * @return void
+ */
 function handle_block_wo_review_payment_abuse( $user_id ) {
 	update_user_meta( $user_id, 'is_blocked_from_purchases', true );
 }